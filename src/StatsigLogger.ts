import LogEvent from './LogEvent';
import { IHasStatsigInternal } from './StatsigClient';
import { StatsigEndpoint } from './StatsigNetwork';
import { StatsigUser } from './StatsigUser';
import StatsigAsyncStorage from './utils/StatsigAsyncStorage';
import StatsigLocalStorage from './utils/StatsigLocalStorage';

const STATSIG_LOCAL_STORAGE_LOGGING_REQUEST_KEY =
  'STATSIG_LOCAL_STORAGE_LOGGING_REQUEST';

const INTERNAL_EVENT_PREFIX = 'statsig::';
const CONFIG_EXPOSURE_EVENT = INTERNAL_EVENT_PREFIX + 'config_exposure';
const GATE_EXPOSURE_EVENT = INTERNAL_EVENT_PREFIX + 'gate_exposure';
const LOG_FAILURE_EVENT = INTERNAL_EVENT_PREFIX + 'log_event_failed';
const APP_ERROR_EVENT = INTERNAL_EVENT_PREFIX + 'app_error';

type FailedLogEventBody = {
  events: object[];
  statsigMetadata: object;
  time: number;
};

const MS_RETRY_LOGS_CUTOFF = 5 * 24 * 60 * 60 * 1000;

export default class StatsigLogger {
  private sdkInternal: IHasStatsigInternal;

  private queue: object[];

  private flushInterval: ReturnType<typeof setInterval> | null;
  private loggedErrors: Set<string>;
  private failedLogEvents: FailedLogEventBody[];
  private exposureDedupeKeys: Record<string, number>;

  public constructor(sdkInternal: IHasStatsigInternal) {
    this.sdkInternal = sdkInternal;

    this.queue = [];
    this.flushInterval = null;
    this.loggedErrors = new Set();

    this.failedLogEvents = [];
    this.exposureDedupeKeys = {};
    this.init();
  }

  private init(): void {
    if (
      typeof window !== 'undefined' &&
      typeof window.addEventListener === 'function'
    ) {
      window.addEventListener('blur', () => this.flush(true));
      window.addEventListener('beforeunload', () => this.flush(true));
    }
    if (
      typeof document !== 'undefined' &&
      typeof document.addEventListener === 'function'
    ) {
      document.addEventListener('visibilitychange', () => {
        if (document.visibilityState !== 'visible') {
          this.flush(true);
        }
      });
    }

    const me = this;
    this.flushInterval = setInterval(() => {
      me.flush();
    }, this.sdkInternal.getOptions().getLoggingIntervalMillis());
  }

  public log(event: LogEvent): void {
    try {
      if (
        !this.sdkInternal.getOptions().getDisableCurrentPageLogging() &&
        typeof window !== 'undefined' &&
        window != null &&
        typeof window.location === 'object' &&
        typeof window.location.href === 'string'
      ) {
        // https://stackoverflow.com/questions/6257463/how-to-get-the-url-without-any-parameters-in-javascript
        const parts = window.location.href.split(/[?#]/);
        if (parts?.length > 0) {
          event.addStatsigMetadata('currentPage', parts[0]);
        }
      }
    } catch (_e) {}

    this.queue.push(event.toJsonObject());
    if (
      this.queue.length >=
      this.sdkInternal.getOptions().getLoggingBufferMaxSize()
    ) {
      this.flush();
    }
  }

  public resetDedupeKeys() {
    this.exposureDedupeKeys = {};
  }

  private shouldLogExposure(key: string): boolean {
    const lastTime = this.exposureDedupeKeys[key];
    const now = Date.now();
    if (lastTime == null) {
      this.exposureDedupeKeys[key] = now;
      return true;
    }
    if (lastTime >= now - 600 * 1000) {
      return false;
    }
    this.exposureDedupeKeys[key] = now;
    return true;
  }

  public logGateExposure(
    user: StatsigUser | null,
    gateName: string,
    gateValue: boolean,
    ruleID: string,
    secondaryExposures: Record<string, string>[],
  ) {
    const dedupeKey = gateName + String(gateValue) + ruleID;
    if (!this.shouldLogExposure(dedupeKey)) {
      return;
    }
    const gateExposure = new LogEvent(GATE_EXPOSURE_EVENT);
    gateExposure.setUser(user);
    gateExposure.setMetadata({
      gate: gateName,
      gateValue: String(gateValue),
      ruleID: ruleID,
    });
    gateExposure.setSecondaryExposures(secondaryExposures);
    this.log(gateExposure);
  }

  public logConfigExposure(
    user: StatsigUser | null,
    configName: string,
    ruleID: string,
    secondaryExposures: Record<string, string>[],
    allocatedExperiment?: string,
  ) {
<<<<<<< HEAD
    const metadata: Record<string, unknown> = {
=======
    const dedupeKey = configName + ruleID;
    if (!this.shouldLogExposure(dedupeKey)) {
      return;
    }
    const configExposure = new LogEvent(CONFIG_EXPOSURE_EVENT);
    configExposure.setUser(user);
    configExposure.setMetadata({
>>>>>>> 8220f33f
      config: configName,
      ruleID: ruleID,
    };

    if (allocatedExperiment) {
      metadata['allocatedExperiment'] = allocatedExperiment;
    }

    const configExposure = new LogEvent(CONFIG_EXPOSURE_EVENT);
    configExposure.setUser(user);
    configExposure.setMetadata(metadata);
    configExposure.setSecondaryExposures(secondaryExposures);
    this.log(configExposure);
  }

  public logAppError(
    user: StatsigUser | null,
    message: string,
    metadata: object,
  ) {
    const errorEvent = new LogEvent(APP_ERROR_EVENT);
    errorEvent.setUser(user);
    errorEvent.setValue(message);
    errorEvent.setMetadata(metadata);
    this.log(errorEvent);
  }

  public flush(isClosing: boolean = false): void {
    if (this.queue.length === 0) {
      return;
    }
    if (isClosing && this.flushInterval != null) {
      clearInterval(this.flushInterval);
    }

    const oldQueue = this.queue;
    this.queue = [];
    if (
      isClosing &&
      !this.sdkInternal.getNetwork().supportsKeepalive() &&
      navigator &&
      navigator.sendBeacon
    ) {
      const beacon = this.sdkInternal.getNetwork().sendLogBeacon({
        events: oldQueue,
        statsigMetadata: this.sdkInternal.getStatsigMetadata(),
      });
      if (!beacon) {
        this.queue = oldQueue.concat(this.queue);
        if (this.queue.length > 0) {
          this.failedLogEvents.push({
            events: this.queue,
            statsigMetadata: this.sdkInternal.getStatsigMetadata(),
            time: Date.now(),
          });
          this.queue = [];
        }
        this.saveFailedRequests();
      }
      return;
    }

    const processor = this;
    this.sdkInternal
      .getNetwork()
      .postToEndpoint(
        StatsigEndpoint.Rgstr,
        {
          events: oldQueue,
          statsigMetadata: this.sdkInternal.getStatsigMetadata(),
        },
        3 /* retries */,
        1000 /* backoff */,
        isClosing /* useKeepalive */,
      )
      .then((response) => {
        if (!response.ok) {
          throw response;
        }
      })
      .catch((error) => {
        this.failedLogEvents.push({
          events: oldQueue,
          statsigMetadata: this.sdkInternal.getStatsigMetadata(),
          time: Date.now(),
        });

        processor.saveFailedRequests();

        if (typeof error.text === 'function') {
          error.text().then((errorText: string) => {
            const logFailureEvent = new LogEvent(LOG_FAILURE_EVENT);
            logFailureEvent.setMetadata({
              error: `${error.status}: ${errorText}`,
            });
            logFailureEvent.setUser(processor.sdkInternal.getCurrentUser());
            processor.logInternal(logFailureEvent);
          });
        } else {
          const logFailureEvent = new LogEvent(LOG_FAILURE_EVENT);
          logFailureEvent.setMetadata({
            error: error.message,
          });
          logFailureEvent.setUser(processor.sdkInternal.getCurrentUser());
          processor.logInternal(logFailureEvent);
        }
      })
      .finally(async () => {
        if (isClosing) {
          if (this.queue.length > 0) {
            this.failedLogEvents.push({
              events: this.queue,
              statsigMetadata: this.sdkInternal.getStatsigMetadata(),
              time: Date.now(),
            });

            // on app background/window blur, save unsent events as a request and clean up the queue (in case app foregrounds)
            this.queue = [];
          }
          await processor.saveFailedRequests();
        }
      });
  }

  private async saveFailedRequests(): Promise<void> {
    if (this.failedLogEvents.length > 0) {
      const requestsCopy = JSON.stringify(this.failedLogEvents);
      if (StatsigAsyncStorage.asyncStorage) {
        await StatsigAsyncStorage.setItemAsync(
          STATSIG_LOCAL_STORAGE_LOGGING_REQUEST_KEY,
          requestsCopy,
        );
        return;
      }
      StatsigLocalStorage.setItem(
        STATSIG_LOCAL_STORAGE_LOGGING_REQUEST_KEY,
        requestsCopy,
      );
    }
  }

  public async sendSavedRequests(): Promise<void> {
    let failedRequests;
    if (StatsigAsyncStorage.asyncStorage) {
      failedRequests = await StatsigAsyncStorage.getItemAsync(
        STATSIG_LOCAL_STORAGE_LOGGING_REQUEST_KEY,
      );
    } else {
      failedRequests = StatsigLocalStorage.getItem(
        STATSIG_LOCAL_STORAGE_LOGGING_REQUEST_KEY,
      );
    }
    if (failedRequests == null) {
      return;
    }
    let requestBodies = [];
    try {
      requestBodies = JSON.parse(failedRequests);
    } catch (_e) {
    } finally {
      this.clearLocalStorageRequests();
    }

    for (const requestBody of requestBodies) {
      if (
        requestBody != null &&
        requestBody.events &&
        Array.isArray(requestBody.events)
      ) {
        this.sdkInternal
          .getNetwork()
          .postToEndpoint(StatsigEndpoint.Rgstr, requestBody)
          .then((response) => {
            if (!response.ok) {
              throw Error(response.status);
            }
          })
          .catch((_e) => {
            if (requestBody.time > Date.now() - MS_RETRY_LOGS_CUTOFF) {
              this.failedLogEvents.push(requestBody);
            }
          });
      }
    }
  }

  private clearLocalStorageRequests(): void {
    if (StatsigAsyncStorage.asyncStorage) {
      StatsigAsyncStorage.removeItemAsync(
        STATSIG_LOCAL_STORAGE_LOGGING_REQUEST_KEY,
      );
    } else {
      StatsigLocalStorage.removeItem(STATSIG_LOCAL_STORAGE_LOGGING_REQUEST_KEY);
    }
  }

  private logInternal(event: LogEvent): void {
    if (this.loggedErrors.has(event.getName())) {
      return;
    }
    this.loggedErrors.add(event.getName());
    this.log(event);
  }
}<|MERGE_RESOLUTION|>--- conflicted
+++ resolved
@@ -142,17 +142,12 @@
     secondaryExposures: Record<string, string>[],
     allocatedExperiment?: string,
   ) {
-<<<<<<< HEAD
-    const metadata: Record<string, unknown> = {
-=======
     const dedupeKey = configName + ruleID;
     if (!this.shouldLogExposure(dedupeKey)) {
       return;
     }
-    const configExposure = new LogEvent(CONFIG_EXPOSURE_EVENT);
-    configExposure.setUser(user);
-    configExposure.setMetadata({
->>>>>>> 8220f33f
+
+    const metadata: Record<string, unknown> = {
       config: configName,
       ruleID: ruleID,
     };
